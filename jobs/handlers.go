package jobs

import (
	"context"
	"encoding/json"
	"fmt"
	"io"
	"net/http"
	"os"
	"text/template"

	"github.com/aws/aws-sdk-go/aws/session"
	"github.com/aws/aws-sdk-go/service/s3"
	"github.com/google/uuid"
	"github.com/labstack/echo/v4"
	"github.com/labstack/gommon/log"
)

type RESTHandler struct {
	JobsCache   *JobsCache
	ProcessList *ProcessList
	S3Svc       *s3.S3
}

func NewRESTHander(processesDir string, maxCacheSize uint64) (*RESTHandler, error) {
	processList, err := LoadProcesses(processesDir)
	if err != nil {
		return nil, err
	}

	var jc JobsCache = JobsCache{MaxSizeBytes: uint64(maxCacheSize),
		CurrentSizeBytes: 0, TrimThreshold: 0.80}

	// load from previous snapshot if it exist
	err = jc.LoadCacheFromFile()
	if err != nil {
		fmt.Printf("Error loading snapshot: %s \n", err.Error())
		jc.Jobs = make(map[string]*Job)
	}

	// Set up a session with AWS credentials and region
	sess := session.Must(session.NewSessionWithOptions(session.Options{
		SharedConfigState: session.SharedConfigEnable,
	}))
	svc := s3.New(sess)

	return &RESTHandler{ProcessList: &processList, JobsCache: &jc, S3Svc: svc}, nil
}

type Template struct {
	templates *template.Template
}

func (t *Template) Render(w io.Writer, name string, data interface{}, c echo.Context) error {
	return t.templates.ExecuteTemplate(w, name, data)
}

// LandingPage godoc
// @Summary Landing Page
// @Description [LandingPage Specification](https://docs.ogc.org/is/18-062r2/18-062r2.html#sc_landing_page)
// @Tags info
// @Accept */*
// @Produce json
// @Success 200 {object} map[string]interface{}
// @Router / [get]
func (rh *RESTHandler) LandingPage(c echo.Context) error {
	return c.JSON(http.StatusOK, map[string]string{
		"title":       "process-api",
		"description": "ogc process api written in Golang for use with cloud service controllers to manage asynchronous requests",
	})
}

// Conformance godoc
// @Summary API Conformance List
// @Description [Conformance Specification](https://docs.ogc.org/is/18-062r2/18-062r2.html#sc_conformance_classes)
// @Tags info
// @Accept */*
// @Produce json
// @Success 200 {object} map[string]interface{} "hello:["dolly"]"
// @Router /conformance [get]
func (rh *RESTHandler) Conformance(c echo.Context) error {
	return c.JSON(http.StatusOK, map[string][]string{
		"conformsTo": {
			"http://schemas.opengis.net/ogcapi/processes/part1/1.0/openapi/schemas/",
			"http://www.opengis.net/spec/ogcapi-processes-1/1.0/conf/ogc-process-description",
			"http://www.opengis.net/spec/ogcapi-processes-1/1.0/conf/core",
			"http://www.opengis.net/spec/ogcapi-processes-1/1.0/conf/json"},
	})
}

// ProcessListHandler godoc
// @Summary List Available Processes
// @Description [Process List Specification](https://docs.ogc.org/is/18-062r2/18-062r2.html#sc_process_list)
// @Tags processes
// @Accept */*
// @Produce json
// @Success 200 {object} map[string]interface{}
// @Router /processes [get]
func (rh *RESTHandler) ProcessListHandler(c echo.Context) error {
	processList, err := rh.ProcessList.ListAll()
	if err != nil {
		return err
	}

	outputFormat := c.QueryParam("f")

	switch outputFormat {
	case "html":
		return c.Render(http.StatusOK, "processes", processList)
	case "json":
		return c.JSON(http.StatusOK, processList)
	case "":
		return c.JSON(http.StatusOK, processList)
	default:
		return c.JSON(http.StatusBadRequest, "valid format options are 'html' or 'json'. default (i.e. not specified) is json)")
	}

}

// ProcessDescribeHandler godoc
// @Summary Describe Process Information
// @Description [Process Description Specification](https://docs.ogc.org/is/18-062r2/18-062r2.html#sc_process_description)
// @Tags processes
// @Param processID path string true "processID"
// @Accept */*
// @Produce json
// @Success 200 {object} map[string]interface{}
// @Router /processes/{processID} [get]
func (rh *RESTHandler) ProcessDescribeHandler(c echo.Context) error {
	processID := c.Param("processID")

	outputFormat := c.QueryParam("f")

	p, err := rh.ProcessList.Get(processID)
	if err != nil {
		return c.JSON(http.StatusBadRequest, err.Error())
	}

	description, err := p.Describe()
	if err != nil {
		return c.JSON(http.StatusInternalServerError, err.Error())
<<<<<<< HEAD
	}

	switch outputFormat {
	case "html":
		return c.Render(http.StatusOK, "process", description)
	case "json":
		return c.JSON(http.StatusOK, description)
	case "":
		return c.JSON(http.StatusOK, description)
	default:
		return c.JSON(http.StatusBadRequest, "valid format options are 'html' or 'json'. default (i.e. not specified) is json)")
=======
>>>>>>> 02ca5e93
	}

}

// @Summary Execute Process
// @Description [Execute Process Specification](https://docs.ogc.org/is/18-062r2/18-062r2.html#sc_create_job)
// @Tags processes
// @Accept */*
// @Produce json
// @Success 200 {object} map[string]interface{}
// @Router /processes/{processID}/execution [post]
func (rh *RESTHandler) Execution(c echo.Context) error {

	processID := c.Param("processID")

	log.Debug("processID", processID)
	if processID == "" {
		return c.JSON(http.StatusBadRequest, "'processID' parameter is required")
	}

	p, err := rh.ProcessList.Get(processID)
	if err != nil {
		return c.JSON(http.StatusBadRequest, fmt.Sprintf("processID '%s' is not an available process", processID))
	}

	var params RunRequestBody
	err = c.Bind(&params)
	if err != nil {
		return c.JSON(http.StatusBadRequest, err.Error())
	}

	// Review this section
	if params.Inputs == nil {
		return c.JSON(http.StatusBadRequest, "'inputs' is required in the body of the request")
	}

	err = p.verifyInputs(params.Inputs)
	if err != nil {
		return c.JSON(http.StatusBadRequest, err.Error())
	}

	var j Job
	jobType := p.Info.JobControlOptions[0]
	jobID := uuid.New().String()

	params.Inputs["jobID"] = jobID
	params.Inputs["resultsDir"] = os.Getenv("S3_RESULTS_DIR")
	params.Inputs["expDays"] = os.Getenv("EXPIRY_DAYS")
	jsonParams, err := json.Marshal(params.Inputs)
	if err != nil {
		return c.JSON(http.StatusInternalServerError, err.Error())
	}

	var cmd []string
	if p.Runtime.Command == nil {
		cmd = []string{string(jsonParams)}
	} else {
		cmd = append(p.Runtime.Command, string(jsonParams))
	}

	if jobType == "sync-execute" {
		j = &DockerJob{
			ctx:         context.TODO(),
			UUID:        jobID,
			ProcessName: processID,
			Repository:  p.Runtime.Repository,
			EnvVars:     p.Runtime.EnvVars,
			ImgTag:      fmt.Sprintf("%s:%s", p.Runtime.Image, p.Runtime.Tag),
			Cmd:         cmd,
		}

	} else {
		runtime := p.Runtime.Provider.Type
		switch runtime {
		case "aws-batch":
			j = &AWSBatchJob{
				ctx:         context.TODO(),
				UUID:        jobID,
				ProcessName: processID,
				ImgTag:      fmt.Sprintf("%s:%s", p.Runtime.Image, p.Runtime.Tag),
				Cmd:         cmd,
				JobDef:      p.Runtime.Provider.JobDefinition,
				JobQueue:    p.Runtime.Provider.JobQueue,
				JobName:     p.Runtime.Provider.Name,
			}
		default:
			return c.JSON(http.StatusBadRequest, fmt.Sprintf("unsupported type %s", jobType))
		}
	}

	// Add to cache
	rh.JobsCache.Add(&j)

	// Create job
	err = j.Create()
	if err != nil {
		return c.JSON(http.StatusInternalServerError,
			fmt.Sprintf("submission errorr %s", err.Error()))
	}

	var outputs interface{}

	switch p.Info.JobControlOptions[0] {
	case "sync-execute":
		j.Run()

		if j.CurrentStatus() == "successful" {
			if p.Outputs != nil {
				outputs, err = FetchResults(rh.S3Svc, j.JobID())
				if err != nil {
					return c.JSON(http.StatusInternalServerError, err.Error())
				}
			}
			resp := map[string]interface{}{"jobID": j.JobID(), "outputs": outputs}
			return c.JSON(http.StatusOK, resp)
		} else {
			resp := map[string]interface{}{"processID": j.ProcessID(), "type": "process", "jobID": jobID, "status": 0, "message": "Job Failed. Call logs route for details."}
			return c.JSON(http.StatusInternalServerError, resp)
		}
	case "async-execute":
		go j.Run()
		resp := map[string]interface{}{"processID": j.ProcessID(), "type": "process", "jobID": jobID, "status": "accepted"}
		return c.JSON(http.StatusCreated, resp)
	default:
		resp := map[string]interface{}{"processID": j.ProcessID(), "type": "process", "jobID": jobID, "status": 0, "message": "incorrect controller option defined in process configuration"}
		return c.JSON(http.StatusInternalServerError, resp)
	}
}

// @Summary Dismiss Job
// @Description [Dismss Job Specification](https://docs.ogc.org/is/18-062r2/18-062r2.html#ats_dismiss)
// @Tags jobs
// @Accept */*
// @Produce json
// @Success 200 {object} map[string]interface{}
// @Router /jobs/{jobID} [delete]
func (rh *RESTHandler) JobDismissHandler(c echo.Context) error {
	jobID := c.Param("jobID")
	if job, ok := rh.JobsCache.Jobs[jobID]; ok {
		err := (*job).Kill()
		if err != nil {
			return c.JSON(http.StatusInternalServerError, err.Error())
		}
		return c.JSON(http.StatusOK, fmt.Sprintf("job %s dismissed", jobID))
	}
	return c.JSON(http.StatusNotFound, fmt.Sprintf("job %s not in the active jobs list", jobID))
}

// @Summary Job Status
// @Description [xxx Specification](https://docs.ogc.org/is/18-062r2/18-062r2.html#sc_retrieve_status_info)
// @Tags jobs
// @Info [Format YAML](http://schemas.opengis.net/ogcapi/processes/part1/1.0/openapi/schemas/statusInfo.yaml)
// @Accept */*
// @Produce json
// @Success 200 {object} map[string]interface{}
// @Router /jobs/{jobID} [get]
func (rh *RESTHandler) JobStatusHandler(c echo.Context) error {
	jobID := c.Param("jobID")
	if job, ok := rh.JobsCache.Jobs[jobID]; ok {
		resp := JobStatus{
			ProcessID:  (*job).ProcessID(),
			JobID:      (*job).JobID(),
			LastUpdate: (*job).LastUpdate(),
			Status:     (*job).CurrentStatus(),
		}
		return c.JSON(http.StatusOK, resp)
	}
	output := map[string]interface{}{"type": "process", "jobID": jobID, "status": 0, "message": "jobID not found"}
	return c.JSON(http.StatusNotFound, output)
}

// @Summary Job Results
// @Description [Job Results Specification](https://docs.ogc.org/is/18-062r2/18-062r2.html#sc_retrieve_job_results)
// @Tags jobs
// @Accept */*
// @Produce json
// @Success 200 {object} map[string]interface{}
// @Router /jobs/{jobID} [get]
func (rh *RESTHandler) JobResultsHandler(c echo.Context) error {
	jobID := c.Param("jobID")
	if job, ok := rh.JobsCache.Jobs[jobID]; ok {
		switch (*job).CurrentStatus() {
		case SUCCESSFUL:
			outputs, err := FetchResults(rh.S3Svc, (*job).JobID())
			if err != nil {
				if err.Error() == "not found" {
					output := map[string]interface{}{"type": "process", "jobID": jobID, "status": (*job).CurrentStatus(), "message": err.Error()}
					return c.JSON(http.StatusNotFound, output)
				}
				return c.JSON(http.StatusInternalServerError, err.Error())
			}
			output := map[string]interface{}{
				"type":    "process",
				"jobID":   jobID,
				"status":  (*job).CurrentStatus(),
				"updated": (*job).LastUpdate(),
				"outputs": outputs,
			}
			return c.JSON(http.StatusOK, output)

		case FAILED, DISMISSED:
			output := map[string]interface{}{
				"type":    "process",
				"jobID":   jobID,
				"status":  (*job).CurrentStatus(),
				"message": "Job Failed or Dismissed. Call logs route for details.",
				"updated": (*job).LastUpdate(),
			}
			return c.JSON(http.StatusOK, output)

		default:
			output := map[string]interface{}{"type": "process", "jobID": jobID, "status": (*job).CurrentStatus(), "message": "results not ready", "updated": (*job).LastUpdate()}
			return c.JSON(http.StatusNotFound, output)
		}

	}
	output := map[string]interface{}{"type": "process", "jobID": jobID, "status": 0, "message": "jobID not found"}
	return c.JSON(http.StatusNotFound, output)
}

// @Summary Job Logs
// @Description
// @Tags jobs
// @Accept */*
// @Produce json
// @Success 200 {object} map[string]interface{}
// @Router /jobs/{jobID}/logs [get]
func (rh *RESTHandler) JobLogsHandler(c echo.Context) error {
	jobID := c.Param("jobID")
<<<<<<< HEAD
	outputFormat := c.QueryParam("f")

	for _, j := range rh.JobsCache.Jobs {
		if j.JobID() == jobID {
			logs, err := j.Logs()
			if err != nil {
				if err.Error() == "resource not found" {
					output := map[string]interface{}{"type": "process", "jobID": jobID, "status": j.CurrentStatus(), "message": err.Error()}
					return c.JSON(http.StatusGone, output)
				}

				output := map[string]interface{}{"type": "process", "jobID": jobID, "status": 0, "message": "Error while fetching logs: " + err.Error()}
				return c.JSON(http.StatusInternalServerError, output)
			}

			switch outputFormat {
			case "html":
				return c.Render(http.StatusOK, "logs", logs)
			case "json":
				return c.JSON(http.StatusOK, logs)
			case "":
				return c.JSON(http.StatusOK, logs)
			default:
				return c.JSON(http.StatusBadRequest, "valid format options are 'html' or 'json'. default (i.e. not specified) is json)")
			}
=======
	if job, ok := rh.JobsCache.Jobs[jobID]; ok {
		logs, err := (*job).Logs()
		if err != nil {
			if err.Error() == "not found" {
				output := map[string]interface{}{"type": "process", "jobID": jobID, "status": (*job).CurrentStatus(), "message": err.Error()}
				return c.JSON(http.StatusNotFound, output)
			}
			output := map[string]interface{}{"type": "process", "jobID": jobID, "status": 0, "message": "Error while fetching logs: " + err.Error()}
			return c.JSON(http.StatusInternalServerError, output)
>>>>>>> 02ca5e93
		}
		return c.JSON(http.StatusOK, logs)
	}

	output := map[string]interface{}{"type": "process", "jobID": jobID, "status": 0, "message": "jobID not found"}
	return c.JSON(http.StatusNotFound, output)
}

// @Summary Summary of all (cached) Jobs
// @Description [Job List Specification](https://docs.ogc.org/is/18-062r2/18-062r2.html#sc_retrieve_job_results)
// @Tags jobs
// @Accept */*
// @Produce json
// @Success 200 {object} map[string]interface{}
// @Router /jobs [get]
func (rh *RESTHandler) JobsCacheHandler(c echo.Context) error {
	// includeErrorMessages := c.QueryParams().Get("include_error_messages")
	// if includeErrorMessages == "" {
	// 	return c.JSON(http.StatusOK, rh.JobsCache.ListJobs(false))
	// }

	// _, err := strconv.ParseBool(includeErrorMessages)
	// if err != nil {
	// 	return c.JSON(http.StatusBadRequest,
	// 		fmt.Sprintf("'include_error_messages' must be true or false, not %s", includeErrorMessages))
	// }

	jobsList := rh.JobsCache.ListJobs()

	outputFormat := c.QueryParam("f")

	switch outputFormat {
	case "html":
		return c.Render(http.StatusOK, "jobs", jobsList)
	case "json":
		return c.JSON(http.StatusOK, jobsList)
	case "":
		return c.JSON(http.StatusOK, jobsList)
	default:
		return c.JSON(http.StatusBadRequest, "valid format options are 'html' or 'json'. default (i.e. not specified) is json)")
	}

}<|MERGE_RESOLUTION|>--- conflicted
+++ resolved
@@ -138,8 +138,7 @@
 
 	description, err := p.Describe()
 	if err != nil {
-		return c.JSON(http.StatusInternalServerError, err.Error())
-<<<<<<< HEAD
+		return c.JSON(http.StatusInternalServerError, err.Error().Error())
 	}
 
 	switch outputFormat {
@@ -151,8 +150,6 @@
 		return c.JSON(http.StatusOK, description)
 	default:
 		return c.JSON(http.StatusBadRequest, "valid format options are 'html' or 'json'. default (i.e. not specified) is json)")
-=======
->>>>>>> 02ca5e93
 	}
 
 }
@@ -382,33 +379,6 @@
 // @Router /jobs/{jobID}/logs [get]
 func (rh *RESTHandler) JobLogsHandler(c echo.Context) error {
 	jobID := c.Param("jobID")
-<<<<<<< HEAD
-	outputFormat := c.QueryParam("f")
-
-	for _, j := range rh.JobsCache.Jobs {
-		if j.JobID() == jobID {
-			logs, err := j.Logs()
-			if err != nil {
-				if err.Error() == "resource not found" {
-					output := map[string]interface{}{"type": "process", "jobID": jobID, "status": j.CurrentStatus(), "message": err.Error()}
-					return c.JSON(http.StatusGone, output)
-				}
-
-				output := map[string]interface{}{"type": "process", "jobID": jobID, "status": 0, "message": "Error while fetching logs: " + err.Error()}
-				return c.JSON(http.StatusInternalServerError, output)
-			}
-
-			switch outputFormat {
-			case "html":
-				return c.Render(http.StatusOK, "logs", logs)
-			case "json":
-				return c.JSON(http.StatusOK, logs)
-			case "":
-				return c.JSON(http.StatusOK, logs)
-			default:
-				return c.JSON(http.StatusBadRequest, "valid format options are 'html' or 'json'. default (i.e. not specified) is json)")
-			}
-=======
 	if job, ok := rh.JobsCache.Jobs[jobID]; ok {
 		logs, err := (*job).Logs()
 		if err != nil {
@@ -418,11 +388,9 @@
 			}
 			output := map[string]interface{}{"type": "process", "jobID": jobID, "status": 0, "message": "Error while fetching logs: " + err.Error()}
 			return c.JSON(http.StatusInternalServerError, output)
->>>>>>> 02ca5e93
 		}
 		return c.JSON(http.StatusOK, logs)
 	}
-
 	output := map[string]interface{}{"type": "process", "jobID": jobID, "status": 0, "message": "jobID not found"}
 	return c.JSON(http.StatusNotFound, output)
 }
