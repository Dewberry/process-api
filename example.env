# ==============================================
#                    API Settings
# ==============================================

# --- Core
API_NAME='process-api'                     # The API will launch all jobs on cloud with this name prefix.
API_PORT='5050'                            # Default port for the API (Optional).

# --- File & Logging
LOG_LEVEL='DEBUG'                          # Log verbosity level (Optional).
LOG_FILE='/.data/logs/api.log'             # Location for the main API logs (Optional).
TMP_JOB_LOGS_DIR='/.data/tmp/job_logs'     # Directory for temporary job logs.

# --- Data & Persistence
DB_PATH='/.data/db.sqlite'                 # Path to the database file (Optional).
EXPIRY_DAYS='7'                            # Duration after which certain data might expire.

# --- Storage Configuration
STORAGE_SERVICE='minio'                    # Options: ['minio', 'aws-s3']
STORAGE_BUCKET='api-storage'
STORAGE_METADATA_PREFIX='metadata'
STORAGE_RESULTS_PREFIX='results'
STORAGE_LOGS_PREFIX='logs'

# --- Miscellaneous
AUTH_LEVEL=''                              # Authorization level for the API (Optional).
PLUGINS_DIR='plugins'                      # Directory for plugins (Optional).

# ==============================================
#                 Providers Settings
# ==============================================

# --- AWS (Used for both S3 and Batch)
AWS_ACCESS_KEY_ID=user
AWS_SECRET_ACCESS_KEY=password
AWS_REGION=us-east-1
BATCH_LOG_STREAM_GROUP='/aws/batch/job'    # Log group for AWS Batch.

# --- MinIO (Option for storage and development use)
MINIO_ACCESS_KEY_ID=user
MINIO_SECRET_ACCESS_KEY=password
MINIO_S3_ENDPOINT=http://minio:9000
MINIO_S3_REGION=us-east-1
MINIO_ROOT_USER=user
MINIO_ROOT_PASSWORD=password

<<<<<<< HEAD
# ==============================================
#          Local Docker Container Settings
# ==============================================
# (Add settings specific to local Docker containers here.)
=======
# Auth server
KEYCLOAK_PUBLIC_KEYS_URL='https://mydomain.com/auth/realms/realm-name/protocol/openid-connect/certs'

# Additional environment variables for containers running locally should go here
>>>>>>> 9ccee85a
<|MERGE_RESOLUTION|>--- conflicted
+++ resolved
@@ -3,28 +3,29 @@
 # ==============================================
 
 # --- Core
-API_NAME='process-api'                     # The API will launch all jobs on cloud with this name prefix.
-API_PORT='5050'                            # Default port for the API (Optional).
+API_NAME='process-api'                      # The API will launch all jobs on cloud with this name prefix.
+API_PORT='5050'                             # Default port for the API (Optional).
 
 # --- File & Logging
-LOG_LEVEL='DEBUG'                          # Log verbosity level (Optional).
-LOG_FILE='/.data/logs/api.log'             # Location for the main API logs (Optional).
-TMP_JOB_LOGS_DIR='/.data/tmp/job_logs'     # Directory for temporary job logs.
+LOG_LEVEL='DEBUG'                           # Log verbosity level (Optional).
+LOG_FILE='/.data/logs/api.log'              # Location for the main API logs (Optional).
+TMP_JOB_LOGS_DIR='/.data/tmp/job_logs'      # Directory for temporary job logs.
 
 # --- Data & Persistence
-DB_PATH='/.data/db.sqlite'                 # Path to the database file (Optional).
-EXPIRY_DAYS='7'                            # Duration after which certain data might expire.
+DB_PATH='/.data/db.sqlite'                  # Path to the database file (Optional).
+EXPIRY_DAYS='7'                             # Duration after which certain data might expire.
 
 # --- Storage Configuration
-STORAGE_SERVICE='minio'                    # Options: ['minio', 'aws-s3']
+STORAGE_SERVICE='minio'                     # Options: ['minio', 'aws-s3']
 STORAGE_BUCKET='api-storage'
 STORAGE_METADATA_PREFIX='metadata'
 STORAGE_RESULTS_PREFIX='results'
 STORAGE_LOGS_PREFIX='logs'
 
 # --- Miscellaneous
-AUTH_LEVEL=''                              # Authorization level for the API (Optional).
-PLUGINS_DIR='plugins'                      # Directory for plugins (Optional).
+AUTH_SERVICE=''                             # Options: ['', 'KEYCLOAK'] (Optional)
+AUTH_LEVEL=''                               # Options: [0, 1, 2] (Optional)
+PLUGINS_DIR='plugins'                       # Directory for plugins (Optional).
 
 # ==============================================
 #                 Providers Settings
@@ -34,7 +35,7 @@
 AWS_ACCESS_KEY_ID=user
 AWS_SECRET_ACCESS_KEY=password
 AWS_REGION=us-east-1
-BATCH_LOG_STREAM_GROUP='/aws/batch/job'    # Log group for AWS Batch.
+BATCH_LOG_STREAM_GROUP='/aws/batch/job'     # Log group for AWS Batch.
 
 # --- MinIO (Option for storage and development use)
 MINIO_ACCESS_KEY_ID=user
@@ -44,14 +45,10 @@
 MINIO_ROOT_USER=user
 MINIO_ROOT_PASSWORD=password
 
-<<<<<<< HEAD
+# --- Keycloak
+KEYOACLK_PUBLIC_KEYS_URL='https://mydomain.com/auth/realms/realm-name/protocol/openid-connect/certs'
+
 # ==============================================
 #          Local Docker Container Settings
 # ==============================================
 # (Add settings specific to local Docker containers here.)
-=======
-# Auth server
-KEYCLOAK_PUBLIC_KEYS_URL='https://mydomain.com/auth/realms/realm-name/protocol/openid-connect/certs'
-
-# Additional environment variables for containers running locally should go here
->>>>>>> 9ccee85a
