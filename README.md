--- conflicted
+++ resolved
@@ -14,20 +14,6 @@
 
 ---
 
-<<<<<<< HEAD
-## Build and run
-
-1. Create a `.env` file (example below) and a docker network
-
-   ```bash 
-   # Run this command to create a network internal containers can use
-   docker network create process_api_net
-   ```
-
-2. Add process configuration files (yaml) to the [plugins](plugins/) directory or use -d flag to specify path of the directory with process configuration files
-3. Update swagger documents and compile the server: `swag init && go build main.go`.
-4. Run the server: `./main`, with the following available flags:
-=======
 ## Getting Started
 
 1. Create a `.env` file (example below) at the root of this repo
@@ -36,23 +22,18 @@
 3. `cd api`
 4. Update swagger documents and compile the server: `swag init && go build main.go`.
 5. Run the server: `./main`, with the following available flags:
->>>>>>> a0681b31
    ```
       `-d [type string] specify the path of the processes directory to load (default "plugins" assuming program called from inside repo)`
       `-e [type string] specify the path of the dot env file to load (default "../.env")`
       `-p [type string] specify the port to run the api on (default "5050")`
       `-db [type string] specify the path of the sqlite database (default "../.data/db.sqlite")`
    ```
-<<<<<<< HEAD
-5. Turn on the minio services: `docker-compose up`
-=======
 
 ### Docker Compose
 2. Add process configuration file(s) (yaml) to the [plugins](plugins/) directory
 3. `docker-compose build`
 4. `docker-compose up`
 
->>>>>>> a0681b31
 
 Once the server is up and running, go to http://localhost:5050/swagger/ for documentation details.
 
